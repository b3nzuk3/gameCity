--- conflicted
+++ resolved
@@ -18,12 +18,8 @@
     "express": "^4.19.2",
     "jsonwebtoken": "^9.0.2",
     "mongoose": "^8.2.3",
-<<<<<<< HEAD
-    "multer": "^2.0.1"
-=======
     "multer": "^2.0.1",
     "nodemailer": "^7.0.3"
->>>>>>> 591cb58f
   },
   "devDependencies": {
     "@types/express": "^5.0.2",
